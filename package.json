{
  "name": "imgapi",
  "description": "Image API to manage images for SDC 7",
  "version": "3.2.1",
  "author": "Joyent (joyent.com)",
  "private": true,
  "dependencies": {
    "assert-plus": "1.0.0",
    "async": "0.7.0",
    "bunyan": "1.8.1",
    "cmdln": "3.2.1",
    "dashdash": "1.10.0",
<<<<<<< HEAD
    "docker-registry-client": "3.2.5",
=======
    "docker-registry-client": "3.2.6",
    "effluent-logger": "git+https://github.com/joshwilsdon/effluent-logger.git#d662f161a07f94045ad2afb45442931511c40e51",
>>>>>>> d4739518
    "expiring-lru-cache": "2.1.0",
    "extsprintf": "1.2.0",
    "forkexec": "1.1.0",
    "glob": "7.0.5",
    "handlebars": "4.0.5",
    "imgmanifest": "2.3.0",
    "json": "9.0.4",
    "ldap-filter": "0.3.1",
    "uuid": "2.0.2",
    "manta": "3.1.2",
    "manta-dir-watcher": "1.1.0",
    "manta-sync": "0.4.0",
    "memorystream": "0.2.0",
    "mkdirp": "0.3.5",
    "moray": "git+https://github.com/joyent/node-moray.git#fd5781bc25a9bfe2ba82167664639753fb9f0ca5",
    "nopt": "2.2.0",
    "once": "1.3.0",
    "passwd": "0.0.11",
    "posix-getopt": "1.0.0",
    "progbar": "git+https://github.com/trentm/node-progbar.git#a4c56e6",
    "restify": "4.1.1",
    "rimraf": "2.2.6",
    "sdc-clients": "git+https://github.com/joyent/node-sdc-clients.git#rfd-35-cls",
    "semver": "3.0.1",
    "sshpk": "1.10.0",
    "triton-tracer": "git+https://github.com/joshwilsdon/triton-tracer.git#rfd-35-cls",
    "ufds": "git+https://github.com/joyent/node-ufds#rfd-35-cls",
    "vasync": "1.6.3",
    "verror": "1.6.0",
    "wf-client": "git+https://github.com/joyent/sdc-wf-client.git#rfd-35-cls"
  },
  "optionalDependencies": {
    "http-signature": "0.10.0"
  },
  "devDependencies": {
    "jshint": "2.1",
    "nodeunit": "0.10.2"
  },
  "scripts": {
    "test": "make test"
  },
  "engines": {
    "node": ">=0.10"
  },
  "license": "MPL-2.0"
}<|MERGE_RESOLUTION|>--- conflicted
+++ resolved
@@ -10,12 +10,7 @@
     "bunyan": "1.8.1",
     "cmdln": "3.2.1",
     "dashdash": "1.10.0",
-<<<<<<< HEAD
-    "docker-registry-client": "3.2.5",
-=======
     "docker-registry-client": "3.2.6",
-    "effluent-logger": "git+https://github.com/joshwilsdon/effluent-logger.git#d662f161a07f94045ad2afb45442931511c40e51",
->>>>>>> d4739518
     "expiring-lru-cache": "2.1.0",
     "extsprintf": "1.2.0",
     "forkexec": "1.1.0",
